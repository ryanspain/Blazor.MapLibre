@page "/Example"
@using Community.Blazor.MapLibre.Examples.WebAssembly.Shared

<h2>Examples</h2>
<p>
    This is list of few example usages of the Blazor.MapLibre
</p>
<div class="d-flex flex-wrap flex-column flex-xl-row gap-3 mb-5">

    @foreach (var item in _samplesList)
    {
        <GridCard Title="@item.Title"
                  TargetUrl="@item.Url"
                  ImageUrl="@item.ImageUrl"
                  Class="@($"col-3 {item.Class}")"/>
    }

</div>


@code
{
    private readonly List<MapSampleItem> _samplesList =
    [
<<<<<<< HEAD
        new() { Title = "Load GeoJSON", Url = "Examples/LoadGeoJson", ImageUrl = "img/examples/geojson.png"},
        new() { Title = "Add Listener", Url = "Examples/AddListener", ImageUrl = "img/examples/listener.png" },
        new() { Title = "Fit Bounds", Url = "Examples/FitBounds", ImageUrl = "img/examples/fitbounds.png" },
        new() { Title = "Create Popup", Url = "Examples/CreatePopup", ImageUrl = "img/examples/popup.png" },
        new() { Title = "Render Globe", Url = "Examples/RenderGlobe", ImageUrl = "img/examples/globe.png" }
=======
        new() { Title = "Load GeoJSON", Url = "Examples/LoadGeoJson", ImageUrl = "/img/examples/geojson.png"},
        new() { Title = "Add Listener", Url = "Examples/AddListener", ImageUrl = "/img/examples/listener.png" },
        new() { Title = "Fit Bounds", Url = "Examples/FitBounds", ImageUrl = "/img/examples/fitbounds.png" },
        new() { Title = "Create Popup", Url = "Examples/CreatePopup", ImageUrl = "/img/examples/popup.png" },
        new() { Title = "Render Globe", Url = "Examples/RenderGlobe", ImageUrl = "/img/examples/globe.png" },
        new() { Title = "Mapbox Draw GLJS", Url = "Examples/MapboxGlDraw", ImageUrl = "/img/examples/drawgljs.png" }
>>>>>>> 434a6c48
    ];

    // ExampleItem class to store information
    private class MapSampleItem
    {
        public string Title { get; set; } = string.Empty;
        public string Url { get; set; } = string.Empty;
        public string ImageUrl { get; set; } = string.Empty;
        public string? Class { get; set; }
    }

}<|MERGE_RESOLUTION|>--- conflicted
+++ resolved
@@ -22,20 +22,12 @@
 {
     private readonly List<MapSampleItem> _samplesList =
     [
-<<<<<<< HEAD
         new() { Title = "Load GeoJSON", Url = "Examples/LoadGeoJson", ImageUrl = "img/examples/geojson.png"},
         new() { Title = "Add Listener", Url = "Examples/AddListener", ImageUrl = "img/examples/listener.png" },
         new() { Title = "Fit Bounds", Url = "Examples/FitBounds", ImageUrl = "img/examples/fitbounds.png" },
         new() { Title = "Create Popup", Url = "Examples/CreatePopup", ImageUrl = "img/examples/popup.png" },
-        new() { Title = "Render Globe", Url = "Examples/RenderGlobe", ImageUrl = "img/examples/globe.png" }
-=======
-        new() { Title = "Load GeoJSON", Url = "Examples/LoadGeoJson", ImageUrl = "/img/examples/geojson.png"},
-        new() { Title = "Add Listener", Url = "Examples/AddListener", ImageUrl = "/img/examples/listener.png" },
-        new() { Title = "Fit Bounds", Url = "Examples/FitBounds", ImageUrl = "/img/examples/fitbounds.png" },
-        new() { Title = "Create Popup", Url = "Examples/CreatePopup", ImageUrl = "/img/examples/popup.png" },
-        new() { Title = "Render Globe", Url = "Examples/RenderGlobe", ImageUrl = "/img/examples/globe.png" },
-        new() { Title = "Mapbox Draw GLJS", Url = "Examples/MapboxGlDraw", ImageUrl = "/img/examples/drawgljs.png" }
->>>>>>> 434a6c48
+        new() { Title = "Render Globe", Url = "Examples/RenderGlobe", ImageUrl = "img/examples/globe.png" },
+        new() { Title = "Mapbox Draw GLJS", Url = "Examples/MapboxGlDraw", ImageUrl = "img/examples/drawgljs.png" }
     ];
 
     // ExampleItem class to store information
